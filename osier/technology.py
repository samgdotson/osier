import unyt
from unyt import MW, kW, hr
from unyt import unyt_quantity
from unyt.exceptions import UnitParseError, UnitConversionError

import numpy as np


_dim_opts = {'time': hr,
             'power': MW,
             'energy': MW * hr,
             'spec_time': hr**-1,
             'spec_power': MW**-1,
             'spec_energy': (MW * hr)**-1}


def _validate_unit(value, dimension):
    """
    This function checks that a unit has the correct
    dimensions. Used in :class:`Technology` to set
    units.

    Parameters
    ----------
    value : string, float, int, or :class:`unyt.unit_object.Unit`
        The value being tested. Should be a unit symbol.
    dimension : string
        The expected dimensions of `value`.
        Currently accepts: ['time', 'energy', 'power', 'spec_power', 'spec_energy'].

    Returns
    -------
    valid_unit : :class:`unyt.unit_object.Unit`
        The validated unit.
    """
    try:
        exp_dim = _dim_opts[dimension]
    except KeyError:
        raise KeyError(f"Key <{dimension}> not accepted. Try: {_dim_opts}")

    valid_unit = None
    if isinstance(value, unyt.unit_object.Unit):
        assert value.same_dimensions_as(exp_dim)
        valid_unit = value
    elif isinstance(value, str):
        try:
            unit = unyt_quantity.from_string(value).units
            assert unit.same_dimensions_as(exp_dim)
            valid_unit = unit
        except UnitParseError:
            raise UnitParseError(f"Could not interpret <{value}>.")
        except AssertionError:
            raise AssertionError(f"{value} lacks units of {dimension}.")
    else:
        raise ValueError(f"Value of type <{type(value)}> passed.")

    return valid_unit


def _validate_quantity(value, dimension):
    """
    This function checks that a quantity has the correct
    dimensions. Used in :class:`Technology` to set
    data attributess.

    Parameters
    ----------
    value : string, float, int, or :class:`unyt.unyt_quantity`
        The value being tested. Should be something like

        >>> _validate_quantity("10 MW", dimension='power')
        unyt_quantity(10., 'MW')

    dimension : string
        The expected dimensions of `value`.
        Currently accepts: ['time', 'energy', 'power', 'spec_power', 'spec_energy'].

    Returns
    -------
    valid_quantity : :class:`unyt.unyt_quantity`
        The validated quantity.
    """
    try:
        exp_dim = _dim_opts[dimension]
    except KeyError:
        raise KeyError(f"Key <{dimension}> not accepted. Try: {_dim_opts}")

    valid_quantity = None
    if isinstance(value, unyt_quantity):
        try:
            valid_quantity = value.to(exp_dim)
        except UnitConversionError:
            raise TypeError(f"Cannot convert {value.units} to {exp_dim}")
    elif isinstance(value, float):
        valid_quantity = value * exp_dim
    elif isinstance(value, int):
        valid_quantity = value * exp_dim
    elif isinstance(value, str):
        try:
            valid_quantity = float(value) * exp_dim
        except ValueError:
            try:
                unyt_value = unyt_quantity.from_string(value)
                assert unyt_value.units.same_dimensions_as(exp_dim)
                valid_quantity = unyt_value
            except UnitParseError:
                raise UnitParseError(f"Could not interpret <{value}>.")
            except AssertionError:
                raise AssertionError(f"{value} lacks units of {dimension}.")
    else:
        raise ValueError(f"Value of type <{type(value)}> passed.")
    return valid_quantity


class Technology(object):
    """
    The :class:`Technology` base class contains the minimum required
    data to solve an energy systems problem. All other technologies in
    :mod:`osier` inherit from this class.

    Parameters
    ----------
    technology_name : str
        The name identifier of the technology.
    technology_type : str
        The string identifier for the type of technology.
        Two common types are: ["production", "storage"].
    technology_category : str
        The string identifier the the technology category.
        For example: "renewable," "fossil," or "nuclear."
    dispatchable : bool
        Indicates whether the technology can be dispatched by a
        grid operator, or if it produces variable electricity
        that must be used or stored the moment it is produced.
        For example, solar panels and wind turbines are not
        dispatchable, but nuclear and biopower are dispatchable.
        Default value is true.
    renewable : bool
        Indicates whether the technology is considered "renewable."
        Useful for determining if a technology will contribute to
        a renewable portfolio standard (RPS).
    capital_cost : float or :class:`unyt.array.unyt_quantity`
        Specifies the capital cost. If float,
        the default unit is $/MW.
    om_cost_fixed : float or :class:`unyt.array.unyt_quantity`
        Specifies the fixed operating costs.
        If float, the default unit is $/MW.
    om_cost_variable : float or :class:`unyt.array.unyt_quantity`
        Specifies the variable operating costs.
        If float, the default unit is $/MWh.
    fuel_cost : float or :class:`unyt.array.unyt_quantity`
        Specifies the fuel costs.
        If float, the default unit is $/MWh.
    fuel_type : str
        Specifies the type of fuel consumed by the technology.
    capacity : float or :class:`unyt.array.unyt_quantity`
        Specifies the technology capacity.
        If float, the default unit is MW
<<<<<<< HEAD
    efficiency : float
        The technology's energy conversion efficiency expressed as
        a fraction. Default is 1.0.
=======
    capacit_factor : Optional, float
        Specifies the 'usable' fraction of a technology's capacity.
        Default is 1.0, i.e. all of the technology's capacity is 
        usable all of the time.
>>>>>>> 1431f36d
    default_power_units : str or :class:`unyt.unit_object.Unit`
        An optional parameter, specifies the units
        for power. Default is megawatts [MW].
    default_time_units : str or :class:`unyt.unit_object.Unit`
        An optional parameter, specifies the units
        for time. Default is hours [hr].
    default_energy_units : str or :class:`unyt.unit_object.Unit`
        An optional parameter, specifies the units
        for energy. Default is megawatt-hours [MWh]
        Currently, `default_energy_units` is derived from the
        time and power units.

    Notes
    -----
    Cost values are listed in the docs as [$ / physical unit]. However,
    :class:`osier` does not currently have a currency handler, therefore the
    units are technically [1 / physical unit].

    The :class:`unyt` library may not be able to interpret strings for
    inverse units. For example:

    >>> my_unit = "10 / MW"
    >>> my_unit = unyt_quantity.from_string(my_unit)
    ValueError: Received invalid quantity expression '10/MW'.

    Instead, try the more explicit approach:

    >>> my_unit = "10 MW**-1"
    >>> my_unit = unyt_quantity.from_string(my_unit)
    unyt_quantity(10., '1/MW')

    However, inverse MWh cannot be converted from a string.
    """
    def __init__(self,
                 technology_name,
                 technology_type='production',
                 technology_category='base',
                 dispatchable=True,
                 renewable=False,
                 capital_cost=0.0,
                 om_cost_fixed=0.0,
                 om_cost_variable=0.0,
                 fuel_cost=0.0,
                 fuel_type=None,
                 capacity=0.0,
<<<<<<< HEAD
                 efficiency=1.0,
=======
                 capacity_factor=1.0,
>>>>>>> 1431f36d
                 default_power_units=MW,
                 default_time_units=hr,
                 default_energy_units=None) -> None:

        self.technology_name = technology_name
        self.technology_type = technology_type
        self.technology_category = technology_category
        self.dispatchable = dispatchable
        self.renewable = renewable
        self.fuel_type = fuel_type

        self.unit_power = default_power_units
        self.unit_time = default_time_units
        self.unit_energy = default_energy_units

        self.capacity = capacity
<<<<<<< HEAD
        self.efficiency = efficiency
=======
        self.capacity_factor = capacity_factor
>>>>>>> 1431f36d
        self.capital_cost = capital_cost
        self.om_cost_fixed = om_cost_fixed
        self.om_cost_variable = om_cost_variable
        self.fuel_cost = fuel_cost

    def __repr__(self) -> str:
        return (f"{self.technology_name}: {self.capacity}")

    @property
    def unit_power(self):
        return self._unit_power

    @unit_power.setter
    def unit_power(self, value):
        self._unit_power = _validate_unit(value, dimension="power")

    @property
    def unit_time(self):
        return self._unit_time

    @unit_time.setter
    def unit_time(self, value):
        self._unit_time = _validate_unit(value, dimension="time")

    @property
    def unit_energy(self):
        return self._unit_power * self._unit_time

    @unit_energy.setter
    def unit_energy(self, value):
        self._unit_energy = self._unit_power * self._unit_time

    @property
    def capacity(self):
        return self._capacity.to(self._unit_power)

    @capacity.setter
    def capacity(self, value):
        valid_quantity = _validate_quantity(value, dimension="power")
        self._capacity = valid_quantity.to(self._unit_power)

    @property
    def capital_cost(self):
        return self._capital_cost.to(self._unit_power**-1)

    @capital_cost.setter
    def capital_cost(self, value):
        self._capital_cost = _validate_quantity(value, dimension="spec_power")

    @property
    def om_cost_fixed(self):
        return self._om_cost_fixed.to(self._unit_power**-1)

    @om_cost_fixed.setter
    def om_cost_fixed(self, value):
        self._om_cost_fixed = _validate_quantity(value, dimension="spec_power")

    @property
    def om_cost_variable(self):
        return self._om_cost_variable.to(self.unit_energy**-1)

    @om_cost_variable.setter
    def om_cost_variable(self, value):
        self._om_cost_variable = _validate_quantity(
            value, dimension="spec_energy")

    @property
    def fuel_cost(self):
        return self._fuel_cost.to(self.unit_energy**-1)

    @fuel_cost.setter
    def fuel_cost(self, value):
        self._fuel_cost = _validate_quantity(value, dimension="spec_energy")

    @property
    def total_capital_cost(self):
        return self.capacity * self.capital_cost

    @property
    def annual_fixed_cost(self):
        return self.capacity * self.om_cost_fixed

    @property
    def variable_cost(self):
        return self.fuel_cost + self.om_cost_variable

    def variable_cost_ts(self, size):
        """
        Returns the total variable cost as a time series of
        length :attr:`size`.

        .. warning::
            The current implementation assumes a single constant cost
            for the variable cost. In the future, users will be able to
            pass their own time series data.

        Parameters
        ----------
        size : int
            The number of periods, i.e. length, of the
            time series.

        Returns
        -------
        var_cost_ts : :class:`numpy.ndarray`
            The variable cost time series.
        """
        var_cost_ts = np.ones(size) * self.variable_cost
        return var_cost_ts


class RampingTechnology(Technology):
    """
    The :class:`RampingTechnology` class extends the :class:`Technology`
    class by adding ramping attributes that correspond to a technology's
    ability to increase or decrease its power level a specified rate.

    Parameters
    ----------
    ramp_up_rate : float, :class:`unyt_quantity`
        The rate at which a technology can increase its power, expressed as
        a percentage of its capacity. For example, if `ramp_up` equals 0.5,
        then the technology may ramp up its power level by 50% per unit time.
        The default is 1.0 (i.e. there is no constraint on ramping up).

    ramp_down_rate : float, :class:`unyt_quantity`
        The rate at which a technology can decrease its power, expressed as
        a percentage of its capacity. For example, if `ramp_down` equals 0.5,
        then the technology may ramp down its power level by 50% per unit time.
        The default is 1.0 (i.e. there is no constraint on ramping down).


    Notes
    -----
    It is common for a ramping technology to have different ramp up and ramp
    down rates. Consider a light-water nuclear reactor that can quickly reduce
    its power level by inserting control rods, but must wait much longer to
    increase its power by the same amount due to a build up of neutron
    absorbing isotopes.
    """

    def __init__(
            self,
            technology_name,
            technology_type='production',
            technology_category='ramping',
            dispatchable=True,
            renewable=False,
            capital_cost=0,
            om_cost_fixed=0,
            om_cost_variable=0,
            fuel_cost=0,
            fuel_type=None,
            capacity=0,
            efficiency=1.0,
            default_power_units=MW,
            default_time_units=hr,
            default_energy_units=None,
            ramp_up_rate=1.0 * hr**-1,
            ramp_down_rate=1.0 * hr**-1) -> None:
        super().__init__(
            technology_name,
            technology_type,
            technology_category,
            dispatchable,
            renewable,
            capital_cost,
            om_cost_fixed,
            om_cost_variable,
            fuel_cost,
            fuel_type,
            capacity,
            efficiency,
            default_power_units,
            default_time_units,
            default_energy_units)

        self.ramp_up_rate = _validate_quantity(ramp_up_rate,
                                               dimension='spec_time')
        self.ramp_down_rate = _validate_quantity(ramp_down_rate,
                                                 dimension='spec_time')

    @property
    def ramp_up(self):
        return (
            self.capacity *
            self.ramp_up_rate).to(
            self.unit_power *
            self.unit_time**-1
        )

    @property
    def ramp_down(self):
        return (
            self.capacity *
            self.ramp_down_rate).to(
            self.unit_power *
            self.unit_time**-1
        )


class StorageTechnology(Technology):
    """
    The :class:`StorageTechnology` extends the :class:`Technology` by
    adding storage parameters.

    Parameters
    ----------
    storage_capacity : float, :class:`unyt.array.unyt_quantity`
        The maximum amount of energy storable by the technology.
    initial_storage : float, :class:`unyt.array.unyt_quantity`
        The initial stored energy. Cannot exceed :attr:`storage_capacity`.
    """

    def __init__(
            self,
            technology_name,
            technology_type='storage',
            technology_category='base',
            dispatchable=True,
            renewable=False,
            capital_cost=0,
            om_cost_fixed=0,
            om_cost_variable=0,
            fuel_cost=0,
            fuel_type=None,
            capacity=0,
            efficiency=1.0,
            storage_capacity=0,
            initial_storage=0,
            default_power_units=MW,
            default_time_units=hr,
            default_energy_units=None) -> None:
        super().__init__(
            technology_name,
            technology_type,
            technology_category,
            dispatchable,
            renewable,
            capital_cost,
            om_cost_fixed,
            om_cost_variable,
            fuel_cost,
            fuel_type,
            capacity,
            efficiency,
            default_power_units,
            default_time_units,
            default_energy_units)

        self.storage_capacity = storage_capacity
        self.initial_storage = initial_storage

    @property
    def storage_capacity(self):
        return self._storage_capacity

    @storage_capacity.setter
    def storage_capacity(self, value):
        valid_quantity = _validate_quantity(value, dimension='energy')
        self._storage_capacity = valid_quantity

    @property
    def initial_storage(self):
        return self._initial_storage

    @initial_storage.setter
    def initial_storage(self, value):
        valid_quantity = _validate_quantity(value, dimension='energy')
        try:
            assert valid_quantity <= self._storage_capacity
        except AssertionError:
            raise AssertionError("Initial storage exceeds storage capacity.")
            
        self._initial_storage = valid_quantity


class ThermalTechnology(RampingTechnology):
    """
    The :class:`ThermalTechnology` class extends the :class:`RampingTechnology`
    class by adding a heat rate.

    Parameters
    ----------
    heat_rate : int, float
        The heat rate of a given technology.
    """

    def __init__(
            self,
            technology_name,
            technology_type='production',
            technology_category='thermal',
            dispatchable=True,
            renewable=False,
            capital_cost=0,
            om_cost_fixed=0,
            om_cost_variable=0,
            fuel_cost=0,
            fuel_type=None,
            capacity=0,
            efficiency=1.0,
            default_power_units=MW,
            default_time_units=hr,
            default_energy_units=None,
            heat_rate=None,
            ramp_up_rate=1.0 * hr**-1,
            ramp_down_rate=1.0 * hr**-1) -> None:
        super().__init__(
            technology_name,
            technology_type,
            technology_category,
            dispatchable,
            renewable,
            capital_cost,
            om_cost_fixed,
            om_cost_variable,
            fuel_cost,
            fuel_type,
            capacity,
            efficiency,
            default_power_units,
            default_time_units,
            default_energy_units,
            ramp_up_rate,
            ramp_down_rate)

        self.heat_rate = heat_rate


class RampingStorageTechnology(RampingTechnology, StorageTechnology):
    """
    :class:`RampingStorageTechnology` extends the :class:`RampingTechnology`
    and :class:`StorageTechnology` classes by combining storage and ramping
    parameters.

    Parameters
    ----------
    null
    """

    def __init__(
            self,
            technology_name,
            technology_type='production',
            technology_category='ramping',
            dispatchable=True,
            renewable=False,
            capital_cost=0,
            om_cost_fixed=0,
            om_cost_variable=0,
            fuel_cost=0,
            fuel_type=None,
            capacity=0,
            efficiency=1,
            default_power_units=MW,
            default_time_units=hr,
            default_energy_units=None,
            ramp_up_rate=1 * hr ** -1,
            ramp_down_rate=1 * hr ** -1) -> None:
        super().__init__(
            technology_name,
            technology_type,
            technology_category,
            dispatchable,
            renewable,
            capital_cost,
            om_cost_fixed,
            om_cost_variable,
            fuel_cost,
            fuel_type,
            capacity,
            efficiency,
            default_power_units,
            default_time_units,
            default_energy_units,
            ramp_up_rate,
            ramp_down_rate)<|MERGE_RESOLUTION|>--- conflicted
+++ resolved
@@ -156,16 +156,6 @@
     capacity : float or :class:`unyt.array.unyt_quantity`
         Specifies the technology capacity.
         If float, the default unit is MW
-<<<<<<< HEAD
-    efficiency : float
-        The technology's energy conversion efficiency expressed as
-        a fraction. Default is 1.0.
-=======
-    capacit_factor : Optional, float
-        Specifies the 'usable' fraction of a technology's capacity.
-        Default is 1.0, i.e. all of the technology's capacity is 
-        usable all of the time.
->>>>>>> 1431f36d
     default_power_units : str or :class:`unyt.unit_object.Unit`
         An optional parameter, specifies the units
         for power. Default is megawatts [MW].
@@ -211,11 +201,6 @@
                  fuel_cost=0.0,
                  fuel_type=None,
                  capacity=0.0,
-<<<<<<< HEAD
-                 efficiency=1.0,
-=======
-                 capacity_factor=1.0,
->>>>>>> 1431f36d
                  default_power_units=MW,
                  default_time_units=hr,
                  default_energy_units=None) -> None:
@@ -232,11 +217,6 @@
         self.unit_energy = default_energy_units
 
         self.capacity = capacity
-<<<<<<< HEAD
-        self.efficiency = efficiency
-=======
-        self.capacity_factor = capacity_factor
->>>>>>> 1431f36d
         self.capital_cost = capital_cost
         self.om_cost_fixed = om_cost_fixed
         self.om_cost_variable = om_cost_variable
