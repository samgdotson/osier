import unyt
from unyt import MW, hr, kg, km, m, megatonnes
from unyt import unyt_quantity, unyt_array
from unyt.exceptions import UnitParseError
from collections import OrderedDict

import numpy as np
import pandas as pd


_dim_opts = {'time': hr,
             'power': MW,
             'energy': MW * hr,
             'mass': kg,
             'length': km,
             'area': km**2,
             'volume': m**3,
             'specific_time': hr**-1,
             'specific_mass': kg**-1,
             'specific_power': MW**-1,
             'specific_energy': (MW * hr)**-1,
             'mass_per_energy': megatonnes * (MW * hr)**-1,
<<<<<<< HEAD
             'area_per_power': km**2 * MW**-1}
=======
             'area_per_power': km * MW**-2}
>>>>>>> f34f3b26

_constant_types = (int, float, unyt_quantity)
_array_types = (unyt.unyt_array, pd.core.series.Series, np.ndarray, list)


def _validate_unit(value, dimension):
    """
    This function checks that a unit has the correct
    dimensions. Used in :class:`Technology` to set
    units.

    Parameters
    ----------
    value : string, float, int, or :class:`unyt.unit_object.Unit`
        The value being tested. Should be a unit symbol.
    dimension : string
        The expected dimensions of `value`.
        Accepted values listed in `_dim_opts`.

    Returns
    -------
    valid_unit : :class:`unyt.unit_object.Unit`
        The validated unit.
    """
    try:
        exp_dim = _dim_opts[dimension]
    except KeyError:
        raise KeyError(f"Key <{dimension}> not accepted. Try: {_dim_opts}")

    valid_unit = None
    if isinstance(value, unyt.unit_object.Unit):
        assert value.same_dimensions_as(exp_dim)
        valid_unit = value
    elif isinstance(value, str):
        try:
            unit = unyt_quantity.from_string(value).units
            assert unit.same_dimensions_as(exp_dim)
            valid_unit = unit
        except UnitParseError:
            raise UnitParseError(f"Could not interpret <{value}>.")
        except AssertionError:
            raise AssertionError(f"{value} lacks units of {dimension}.")
    else:
        raise ValueError(f"Value of type <{type(value)}> passed.")

    return valid_unit


def _validate_quantity(value, dimension):
    """
    This function checks that a quantity has the correct
    dimensions. Used in :class:`Technology` to set
    data attributess.

    Parameters
    ----------
    value : string, float, int, or :class:`unyt.unyt_quantity`
        The value being tested. Should be something like

        >>> _validate_quantity("10 MW", dimension='power')
        unyt_quantity(10., 'MW')

    dimension : string
        The expected dimensions of `value`.
        Accepted values listed in `_dim_opts`.

    Returns
    -------
    valid_quantity : :class:`unyt.unyt_quantity`
        The validated quantity.
    """
    try:
        exp_dim = _dim_opts[dimension]
    except KeyError:
        raise KeyError(f"Key <{dimension}> not accepted. Try: {_dim_opts}")

    valid_quantity = None
    if isinstance(value, unyt_quantity):
        try:
            assert value.units.same_dimensions_as(exp_dim)
            valid_quantity = value
        except AssertionError:
            raise TypeError(
                f"{value} has dimensions {value.units.dimensions}. "
                f"Expected {exp_dim.dimensions}")
    elif isinstance(value, unyt_array):
        try:
            assert value.units.same_dimensions_as(exp_dim)
            valid_quantity = value
        except AssertionError:
            raise TypeError(
                f"{value} has dimensions {value.units.dimensions}. "
                f"Expected {exp_dim.dimensions}")
    elif isinstance(value, np.ndarray):
        valid_quantity = value * exp_dim
    elif isinstance(value, pd.core.series.Series):
        valid_quantity = value.values * exp_dim
    elif isinstance(value, list):
        valid_quantity = np.array(value) * exp_dim
    elif isinstance(value, float):
        valid_quantity = value * exp_dim
    elif isinstance(value, int):
        valid_quantity = value * exp_dim
    elif isinstance(value, str):
        try:
            valid_quantity = float(value) * exp_dim
        except ValueError:
            try:
                unyt_value = unyt_quantity.from_string(value)
                assert unyt_value.units.same_dimensions_as(exp_dim)
                valid_quantity = unyt_value
            except UnitParseError:
                raise UnitParseError(f"Could not interpret <{value}>.")
            except AssertionError:
                raise AssertionError(f"{value} lacks units of {dimension}.")
    else:
        raise ValueError(f"Value of type <{type(value)}> passed.")
    return valid_quantity


class Technology(object):
    """
    The :class:`Technology` base class contains the minimum required
    data to solve an energy systems problem. Many optional data are
    included here as well. All other technologies in
    :mod:`osier` inherit from this class.

    Parameters
    ----------
    technology_name : str
        The name identifier of the technology.
    technology_type : str
        The string identifier for the type of technology.
        Two common types are: ["production", "storage"].
    technology_category : str
        The string identifier the the technology category.
        For example: "renewable," "fossil," or "nuclear."
    dispatchable : bool
        Indicates whether the technology can be dispatched by a
        grid operator, or if it produces variable electricity
        that must be used or stored the moment it is produced.
        For example, solar panels and wind turbines are not
        dispatchable, but nuclear and biopower are dispatchable.
        Default value is true.
    renewable : bool
        Indicates whether the technology is considered "renewable."
        Useful for determining if a technology will contribute to
        a renewable portfolio standard (RPS).
    capital_cost : float or :class:`unyt.array.unyt_quantity`
        Specifies the capital cost. If float,
        the default unit is $/MW.
    om_cost_fixed : float or :class:`unyt.array.unyt_quantity`
        Specifies the fixed operating costs.
        If float, the default unit is $/MW.
    om_cost_variable : float, :class:`unyt.array.unyt_quantity`, or array-like
        Specifies the variable operating costs. Users may pass timeseries data.
        However, :class:`pandas.DataFrame` is not supported by this feature.
        If float, the default unit is $/MWh.
    fuel_cost : float, :class:`unyt.array.unyt_quantity`, or array-like
        Specifies the fuel costs. Users may pass timeseries data.
        However, :class:`pandas.DataFrame` is not supported by this feature.
        If float, the default unit is $/MWh.
    fuel_type : str
        Specifies the type of fuel consumed by the technology.
    capacity : float or :class:`unyt.array.unyt_quantity`
        Specifies the technology capacity.
        If float, the default unit is MW
    capacity_factor : Optional, float
        Specifies the 'usable' fraction of a technology's capacity.
        Default is 1.0, i.e. all of the technology's capacity is
        usable all of the time.
    capacity_credit : Optional, float
        Specifies the fraction of a technology's capacity that counts
        towards reliability requirements. Most frequently used for 
        renewable technologies. For example, a solar farm might have 
        a capacity credit of 0.2. This means that in order to meet a 
        capacity requirement of 1 GW, 1.25 GW of solar would need to 
        be installed.
        Default is 1.0, i.e. all of the technology's capacity contributes
        to capacity requirements.
    co2_rate : float or :class:`unyt.array.unyt_quantity`
        Specifies the rate at which carbon dioxide is emitted during operation.
        Generally only applicable for fossil fueled plants.
        If float, the default units are megatonnes per MWh
    lifecycle_co2_rate : float or :class:`unyt.array.unyt_quantity`
        Specifies the rate at which of CO2eq emissions over a typical lifetime. 
        Unless you are reading this in a future where the economy is fully
        decarbonized, all technologies should have a non-zero value for this 
        attribute.
        If float, the default units are megatonnes per MWh
    land_intensity : float or :class:`unyt.array.unyt_quantity`
        The amount of land required per unit capacity. May be either lifecycle
        land use or from direct use. However, consistency between
        technologies is incumbent on the user.
    efficiency : float
        The technology's energy conversion efficiency expressed as
        a fraction. Default is 1.0.
    lifetime : float
        The technology's operational lifetime in years. Default is 25 years.
    default_power_units : str or :class:`unyt.unit_object.Unit`
        An optional parameter, specifies the units
        for power. Default is megawatts [MW].
    default_time_units : str or :class:`unyt.unit_object.Unit`
        An optional parameter, specifies the units
        for time. Default is hours [hr].
    default_mass_units : str or :class:`unyt.unit_object.Unit`
        An optional parameter, specifies the units
        for mass. Default is hours [kg].
    default_energy_units : str or :class:`unyt.unit_object.Unit`
        An optional parameter, specifies the units
        for energy. Default is megawatt-hours [MWh]
        Currently, `default_energy_units` is derived from the
        time and power units.

    Notes
    -----
    Cost values are listed in the docs as [$ / physical unit]. However,
    :class:`osier` does not currently have a currency handler, therefore the
    units are technically [1 / physical unit].

    The :class:`unyt` library may not be able to interpret strings for
    inverse units. For example:

    >>> my_unit = "10 / MW"
    >>> my_unit = unyt_quantity.from_string(my_unit)
    ValueError: Received invalid quantity expression '10/MW'.

    Instead, try the more explicit approach:

    >>> my_unit = "10 MW**-1"
    >>> my_unit = unyt_quantity.from_string(my_unit)
    unyt_quantity(10., '1/MW')

    However, inverse MWh cannot be converted from a string.
    """

    def __init__(self,
                 technology_name,
                 technology_type='production',
                 technology_category='base',
                 dispatchable=True,
                 renewable=False,
                 capital_cost=0.0,
                 om_cost_fixed=0.0,
                 om_cost_variable=0.0,
                 fuel_cost=0.0,
                 fuel_type=None,
                 capacity=0.0,
                 capacity_factor=1.0,
                 capacity_credit=1.0,
                 co2_rate=0.0,
                 lifecycle_co2_rate=0.0,
                 land_intensity=0.0,
                 efficiency=1.0,
                 lifetime=25.0,
                 default_power_units=MW,
                 default_time_units=hr,
                 default_energy_units=None,
                 default_length_units=km,
                 default_volume_units=m**3,
                 default_mass_units=megatonnes) -> None:

        self.technology_name = technology_name
        self.technology_type = technology_type
        self.technology_category = technology_category
        self.dispatchable = dispatchable
        self.renewable = renewable
        self.fuel_type = fuel_type
        self.lifetime = lifetime

        self.unit_power = default_power_units
        self.unit_time = default_time_units
        self.unit_energy = default_energy_units
        self.unit_length = default_length_units
        self.unit_volume = default_volume_units
        self.unit_mass = default_mass_units

        self.capacity = capacity
        self.capacity_factor = capacity_factor
        self.capacity_credit = capacity_credit
        self.efficiency = efficiency
        self.capital_cost = capital_cost
        self.om_cost_fixed = om_cost_fixed
        self.om_cost_variable = om_cost_variable
        self.fuel_cost = fuel_cost
        self.power_level = self.capacity
        self.co2_rate = co2_rate
        self.lifecycle_co2_rate = lifecycle_co2_rate
        self.land_intensity = land_intensity
        
        self.power_history = []

    def __repr__(self) -> str:
        return (f"{self.technology_name}: {self.capacity}")

    def __eq__(self, tech) -> bool:
        """Test technology equality"""
        if ((self.technology_name == tech.technology_name)
                and (self.capacity == tech.capacity)
                and (self.variable_cost == tech.variable_cost)):
            return True
        else:
            return False
    
    def __ge__(self, tech) -> bool:
        """Tests greater or equal to."""
        if (self.variable_cost == tech.variable_cost):
            return self.efficiency >= tech.efficiency
        elif self.variable_cost >= tech.variable_cost:
            return True
        else:
            return False

    def __le__(self, tech) -> bool:
        """Tests greater or equal to."""
        if (self.variable_cost == tech.variable_cost):
            return self.efficiency <= tech.efficiency
        elif self.variable_cost <= tech.variable_cost:
            return True
        else:
            return False

    def __lt__(self, tech) -> bool:
        """Tests greater or equal to."""
        if (self.variable_cost == tech.variable_cost):
            return self.efficiency < tech.efficiency
        elif self.variable_cost < tech.variable_cost:
            return True
        else:
            return False
        
    def __gt__(self, tech) -> bool:
        """Tests greater or equal to."""
        
        if (self.variable_cost == tech.variable_cost):
            return self.efficiency > tech.efficiency
        elif self.variable_cost > tech.variable_cost:
            return True
        else:
            return False

    @property
    def unit_power(self):
        return self._unit_power

    @unit_power.setter
    def unit_power(self, value):
        self._unit_power = _validate_unit(value, dimension="power")

    @property
    def unit_time(self):
        return self._unit_time

    @unit_time.setter
    def unit_time(self, value):
        self._unit_time = _validate_unit(value, dimension="time")

    @property
    def unit_mass(self):
        return self._unit_mass

    @unit_mass.setter
    def unit_mass(self, value):
        self._unit_mass = _validate_unit(value, dimension="mass")

    @property
    def unit_length(self):
        return self._unit_length

    @unit_length.setter
    def unit_length(self, value):
        self._unit_length = _validate_unit(value, dimension="length")

    @property
    def unit_area(self):
        return self._unit_length**2

    @unit_area.setter
    def unit_area(self, value):
        self._unit_area = self._unit_length**2

    @property
    def unit_volume(self):
        return self._unit_volume

    @unit_volume.setter
    def unit_volume(self, value):
        self._unit_volume = _validate_unit(value, dimension="volume")

    @property
    def unit_energy(self):
        return self._unit_power * self._unit_time

    @unit_energy.setter
    def unit_energy(self, value):
        self._unit_energy = self._unit_power * self._unit_time

    @property
    def capacity(self):
        return self._capacity.to(self._unit_power)

    @capacity.setter
    def capacity(self, value):
        valid_quantity = _validate_quantity(value, dimension="power")
        self._capacity = valid_quantity.to(self._unit_power)
        self.power_level = self._capacity

    @property
    def capital_cost(self):
        return self._capital_cost.to(self._unit_power**-1)

    @capital_cost.setter
    def capital_cost(self, value):
        self._capital_cost = _validate_quantity(
            value, dimension="specific_power")

    @property
    def om_cost_fixed(self):
        return self._om_cost_fixed.to(self._unit_power**-1)

    @om_cost_fixed.setter
    def om_cost_fixed(self, value):
        self._om_cost_fixed = _validate_quantity(
            value, dimension="specific_power")

    @property
    def om_cost_variable(self):
        if isinstance(self._om_cost_variable, _constant_types):
            return self._om_cost_variable.to(self.unit_energy**-1)
        elif isinstance(self._om_cost_variable, _array_types):
            if isinstance(self._om_cost_variable, unyt.unyt_array):
                return self._om_cost_variable.to(self.unit_energy**-1)
            else:
                return np.array(self._om_cost_variable) * \
                    (self.unit_energy**-1)

    @om_cost_variable.setter
    def om_cost_variable(self, value):
        self._om_cost_variable = _validate_quantity(
            value, dimension="specific_energy")

    @property
    def fuel_cost(self):
        if isinstance(self._fuel_cost, _constant_types):
            return self._fuel_cost.to(self.unit_energy**-1)
        elif isinstance(self._fuel_cost, _array_types):
            if isinstance(self._fuel_cost, unyt.unyt_array):
                return self._fuel_cost.to(self.unit_energy**-1)
            else:
                return np.array(self._fuel_cost) * (self.unit_energy**-1)

    @fuel_cost.setter
    def fuel_cost(self, value):
        self._fuel_cost = _validate_quantity(
            value, dimension="specific_energy")

    @property
    def co2_rate(self):
        return self._co2_rate.to(self.unit_mass * self.unit_energy**-1)

    @co2_rate.setter
    def co2_rate(self, value):
        self._co2_rate = _validate_quantity(value, dimension="mass_per_energy")

    @property
    def lifecycle_co2_rate(self):
        return self._lifecycle_co2_rate.to(self.unit_mass * self.unit_energy**-1)

    @lifecycle_co2_rate.setter
    def lifecycle_co2_rate(self, value):
        self._lifecycle_co2_rate = _validate_quantity(value, dimension="mass_per_energy")

    @property
    def land_intensity(self):
        return self._land_intensity.to(self.unit_area * self.unit_power**-1)

    @land_intensity.setter
    def land_intensity(self, value):
        self._land_intensity = _validate_quantity(
            value, dimension="area_per_power")

    @property
    def total_capital_cost(self):
        return self.capacity * self.capital_cost

    @property
    def annual_fixed_cost(self):
        return self.capacity * self.om_cost_fixed

    @property
    def variable_cost(self):
        """
        Combines the fuel and variable operating costs into a total variable cost
        associated with technology usage.

        Notes
        -----
        This function will attempt to merge the two values, even if they have
        different sizes and types. Therefore it is recommended that users
        pass values of the same size and type to prevent unexpected behavior.
        """
        if (isinstance(self.fuel_cost, _constant_types)
                and isinstance(self.om_cost_variable, _constant_types)):
            return self.fuel_cost + self.om_cost_variable
        elif (isinstance(self.fuel_cost, _array_types) and isinstance(self.om_cost_variable, _constant_types)):
            return self.fuel_cost + \
                np.ones(len(self.fuel_cost)) * self.om_cost_variable
        elif (isinstance(self.fuel_cost, _constant_types) and isinstance(self.om_cost_variable, _array_types)):
            return self.fuel_cost * \
                np.ones(len(self.om_cost_variable)) + self.om_cost_variable
        elif (isinstance(self.fuel_cost, _constant_types) and isinstance(self.om_cost_variable, _array_types)):
            return self.fuel_cost * \
                np.ones(len(self.om_cost_variable)) + self.om_cost_variable
        elif (isinstance(self.fuel_cost, _array_types) and isinstance(self.om_cost_variable, _array_types)):
            min_len = min(len(self.fuel_cost), len(self.om_cost_variable))
            return self.fuel_cost[:min_len] + self.om_cost_variable[:min_len]
        else:
            raise TypeError(
                f"Fuel cost has type <{type(self.fuel_cost)}>.\n" +
                f"OM variable cost has type <{type(self.om_cost_variable)}>.\n"
                "One or both of these types are unknown.")

    def variable_cost_ts(self, size):
        """
        Returns the total variable cost as an array of
        length :attr:`size`.

        .. warning::
            The current implementation will only select the
            first N values, where N = `size`. It is recommended
            that users only pass the subset of data they wish
            to use.

        Parameters
        ----------
        size : int
            The number of periods, i.e. length, of the
            time series.

        Returns
        -------
        var_cost_ts : :class:`numpy.ndarray`
            The variable cost time series.
        """
        if isinstance(self.variable_cost, _constant_types):
            var_cost_ts = np.ones(size) * self.variable_cost
            return var_cost_ts

        elif isinstance(self.variable_cost, _array_types):
            try:
                var_cost_ts = self.variable_cost[:size]
                assert len(var_cost_ts) == size
            except AssertionError as e:
                raise AssertionError(
                    f"Variable cost data too short ({len(var_cost_ts)} < {size})")
            return var_cost_ts
        
    def to_dataframe(self, cast_to_string=True):
        """
        Writes all technology attributes to a :class:`pandas.DataFrame` for export
        and manipulation.
        """

        tech_data = OrderedDict()
        tech_data['technology_name'] = [self.technology_name]
        tech_data['technology_category'] = [self.technology_category]
        tech_data['technology_type'] = [self.technology_type]
        tech_data['dispatchable'] = [str(self.dispatchable)]
        tech_data['renewable'] = [str(self.renewable)]
        tech_data['fuel_type'] = [str(self.fuel_type)]

        for key, value in self.__dict__.items():
            if key in tech_data:
                continue
            elif value is None:
                col = key.strip('_')
                tech_data[col] = [str(value)] 
            else:
                if isinstance(value, unyt.unit_object.Unit):
                    continue
                elif isinstance(value, unyt_quantity):
                    col = f"{key.strip('_')} ({value.units})"
                    if cast_to_string:
                        tech_data[col] = ["{:.3g}".format(value.to_value())]
                    else:
                        tech_data[col] = [np.round(value.to_value(),10)]
                elif isinstance(value, (int, float)):
                    col = key.strip('_')
                    if cast_to_string:
                        tech_data[col] = ["{:.3g}".format(value)]
                    else:
                        tech_data[col] = [np.round(value,10)]
                else:
                    continue

        tech_dataframe = pd.DataFrame(tech_data).set_index('technology_name')

        return tech_dataframe

    def reset_history(self):
        """
        Resets the technology's power history for a new simulation.
        """
        self.power_history = []
        self.power_level = self.capacity
    
    def power_output(self, 
                     demand:unyt_quantity, 
                     **kwargs):
        """
        Raise or lower the power level to meet demand. Returns 
        current power level and appends to power history.

        Parameters
        ----------
        demand : :class:`unyt.unyt_quantity`
            The demand at a particular timestep. Must be a :class:`unyt.unyt_quantity` 
            to avoid ambiguity.
        """
        assert isinstance(demand, unyt_quantity)
        self.power_level = (min(demand, self.capacity)).to(demand.units)
        self.power_history.append(self.power_level)

        return self.power_level


class RampingTechnology(Technology):
    """
    The :class:`RampingTechnology` class extends the :class:`Technology`
    class by adding ramping attributes that correspond to a technology's
    ability to increase or decrease its power level at a specified rate.

    Parameters
    ----------
    ramp_up_rate : float or :class:`unyt_quantity`
        The rate at which a technology can increase its power, expressed as
        a percentage of its capacity. For example, if `ramp_up_rate` equals 0.5,
        then the technology may ramp up its power level by 50% per unit time.
        The default is 1.0 (i.e. there is no constraint on ramping up).

    ramp_down_rate : float or :class:`unyt_quantity`
        The rate at which a technology can decrease its power, expressed as
        a percentage of its capacity. For example, if `ramp_down_rate` equals 0.5,
        then the technology may ramp down its power level by 50% per unit time.
        The default is 1.0 (i.e. there is no constraint on ramping down).


    Notes
    -----
    It is common for a ramping technology to have different ramp up and ramp
    down rates. Consider a light-water nuclear reactor that can quickly reduce
    its power level by inserting control rods, but must wait much longer to
    increase its power by the same amount due to a build up of neutron
    absorbing isotopes.
    """

    def __init__(
            self,
            technology_type='production',
            technology_category='ramping',
            ramp_up_rate=1.0 * hr**-1,
            ramp_down_rate=1.0 * hr**-1,
            *args,
            **kwargs) -> None:
        self.ramp_up_rate = _validate_quantity(ramp_up_rate,
                                               dimension='specific_time')
        self.ramp_down_rate = _validate_quantity(ramp_down_rate,
                                                 dimension='specific_time')
        super().__init__(technology_type=technology_type,
                         technology_category=technology_category,
                         *args, **kwargs)

    @property
    def ramp_up(self):
        return (
            self.capacity *
            self.ramp_up_rate).to(
            self.unit_power *
            self.unit_time**-1
        )

    @property
    def ramp_down(self):
        return (
            self.capacity *
            self.ramp_down_rate).to(
            self.unit_power *
            self.unit_time**-1
        )

    def max_power(self, time_delta:unyt_quantity=1*hr):
        """
        Calculates the maximum achievable power for a technology
        in the next timestep.

        Parameters
        ----------
        time_delta : :class:`unyt.unyt_quantity`
            The difference between two timesteps. Default is one hour.
        """

        output = self.power_level + self.ramp_up*time_delta
        return min(self.capacity, output)
    
    def min_power(self, time_delta:unyt_quantity=1*hr):
        """
        Calculates the minimum achievable power for a technology
        in the next timestep.

        Parameters
        ----------
        time_delta : :class:`unyt.unyt_quantity`
            The difference between two timesteps. Default is one hour.
        """

        output = self.power_level - self.ramp_down*time_delta
        return max(0*self.unit_power, output)

    def power_output(self, 
                     demand: unyt_quantity, 
                     time_delta: unyt_quantity = 1 * hr):
        """
        Raise or lower the power level to meet demand. Returns 
        current power level and appends to power history.
        Checks if the power level can be achieved given the 
        technology's ramp rate.

        Parameters
        ----------
        demand : :class:`unyt.unyt_quantity`
            The demand at a particular timestep. Must be a :class:`unyt.unyt_quantity` 
            to avoid ambiguity.
        time_delta : :class:`unyt.unyt_quantity`
            The difference between two timesteps. Default is one hour.
        """
         
        assert isinstance(demand, unyt_quantity)
        if self.power_level > demand: # power must be lowered
            self.power_level = max(self.min_power(time_delta),demand).to(demand.units)
        elif (self.power_level <= demand) and \
             (self.capacity >= demand): # power must be raised
            self.power_level = (min(self.max_power(time_delta),
                                   demand)).to(demand.units)
        elif (self.power_level <= demand) and \
             (self.capacity <= demand):
            self.power_level = self.max_power(time_delta).to(demand.units)

        self.power_history.append(self.power_level)
        return self.power_level



class ThermalTechnology(RampingTechnology):
    """
    The :class:`ThermalTechnology` class extends the :class:`RampingTechnology`
    class by adding a heat rate.

    Parameters
    ----------
    heat_rate : int or float
        The heat rate of a given technology.
    """

    def __init__(
            self,
            heat_rate=None,
            technology_type='production',
            technology_category='thermal',
            *args,
            **kwargs) -> None:
        super().__init__(technology_type=technology_type,
                         technology_category=technology_category,
                         *args, **kwargs)

        self.heat_rate = heat_rate
        self.power_level = self.capacity
    


class StorageTechnology(Technology):
    """
    The :class:`StorageTechnology` extends the :class:`Technology` by
    adding storage parameters.

    Parameters
    ----------
    storage_duration : float or :class:`unyt.array.unyt_quantity`
        The amount of time the battery could discharge continuously when full.
        Used to calculate the storage capacity.
    initial_storage : float or :class:`unyt.array.unyt_quantity`
        The initial stored energy. Cannot exceed :attr:`storage_capacity`.
    """

    def __init__(
            self,
            technology_type='storage',
            storage_duration=0,
            initial_storage=0,
            *args,
            **kwargs) -> None:
        super().__init__(technology_type=technology_type,
                         *args, **kwargs)

        self.storage_duration = storage_duration
        self.initial_storage = initial_storage
        self.storage_level = self.initial_storage
        self.storage_history = []
 
    @property
    def storage_duration(self):
        return self._storage_duration

    @storage_duration.setter
    def storage_duration(self, value):
        valid_quantity = _validate_quantity(value, dimension='time')
        self._storage_duration = valid_quantity

    @property
    def storage_capacity(self):
        return self._storage_duration * self._capacity

    @property
    def initial_storage(self):
        return self._initial_storage

    @initial_storage.setter
    def initial_storage(self, value):
        valid_quantity = _validate_quantity(value, dimension='energy')
        try:
            assert valid_quantity <= self.storage_capacity
        except AssertionError:
            raise AssertionError("Initial storage exceeds storage capacity.")

        self._initial_storage = valid_quantity
        self.storage_level = valid_quantity

    @property
    def max_rate(self):
        return self.capacity*self.unit_time

    def reset_history(self):
        """
        Resets the technology's power history for a new simulation.
        """
        self.storage_history = []
        self.storage_level = self._initial_storage
        self.power_history = []
        self.power_level = self.capacity

    def power_output(self, demand: unyt_quantity, time_delta=1*hr):

        # check that the battery has power to discharge fully.
        power_out = min(demand, self.capacity)

        # check that the battery has enough energy to meet demand.
        energy_out = min(power_out*time_delta, self.storage_level)

        out = self.storage_level - energy_out
        self.storage_level = out
        self.storage_history.append(out)
        self.power_level = energy_out / time_delta
        self.power_history.append(self.power_level)

        return self.power_level.to(demand.units)

    def charge(self, surplus, time_delta=1*hr):

        # check that the battery has enough power to consume surplus.
        power_in = min(np.abs(surplus), self.capacity)

        # check that the battery has enough space to store surplus.
        energy_in = min((self.storage_capacity - self.storage_level), 
                        power_in*time_delta)

        out = self.storage_level + energy_in
        self.storage_level = out
        self.storage_history.append(out)
        self.power_level = -energy_in / time_delta
        self.power_history.append(self.power_level)

        return self.power_level.to(surplus.units)
<|MERGE_RESOLUTION|>--- conflicted
+++ resolved
@@ -20,11 +20,7 @@
              'specific_power': MW**-1,
              'specific_energy': (MW * hr)**-1,
              'mass_per_energy': megatonnes * (MW * hr)**-1,
-<<<<<<< HEAD
              'area_per_power': km**2 * MW**-1}
-=======
-             'area_per_power': km * MW**-2}
->>>>>>> f34f3b26
 
 _constant_types = (int, float, unyt_quantity)
 _array_types = (unyt.unyt_array, pd.core.series.Series, np.ndarray, list)
