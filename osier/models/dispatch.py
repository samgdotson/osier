--- conflicted
+++ resolved
@@ -3,29 +3,17 @@
 import pyomo.environ as pe
 import pyomo.opt as po
 from pyomo.environ import ConcreteModel
-<<<<<<< HEAD
-from unyt import unyt_array, hr, MW, MWh
-=======
 from unyt import unyt_array, hr, MW
->>>>>>> 9e8f7616
 import itertools as it
 from osier.technology import _validate_quantity, _validate_unit
 from osier.utils import synchronize_units
 import warnings
-<<<<<<< HEAD
-=======
 
 _freq_opts = {'D': 'day',
               'H': 'hour',
               'S': 'second',
               'T': 'minute'}
 LARGE_NUMBER = 1e40
->>>>>>> 9e8f7616
-
-_freq_opts = {'D': 'day',
-              'H': 'hour',
-              'S': 'second',
-              'T': 'minute'}
 
 class DispatchModel():
     """
@@ -60,42 +48,26 @@
     .. math::
         x_{u,t} \\leq \\textbf{CAP}_{u}\\Delta t \\ \\forall \\ u,t \\in U,T
 
-<<<<<<< HEAD
-    3. Technologies may not exceed their ramp up rate.
-=======
     3. Technologies may not exceed their ramp up rate,
->>>>>>> 9e8f7616
 
     .. math::
         \\frac{x_{r,t} - x_{r,t-1}}{\\Delta t} = \\Delta P_{r,t} \\leq
         (\\text{ramp up})\\textbf{CAP}_u\\Delta t \\ \\forall \\ r,t
         \\in R \\subset U, T
 
-<<<<<<< HEAD
-    or ramp down rate
-=======
     or ramp down rate,
->>>>>>> 9e8f7616
 
     .. math::
         \\frac{x_{r,t} - x_{r,t-1}}{\\Delta t} = \\Delta P_{r,t} \\leq
         -(\\text{ramp down})\\textbf{CAP}_u\\Delta t \\ \\forall \\ r,t
-<<<<<<< HEAD
-        \\in R \\subset U, T
-=======
         \\in R \\subset U, T .
->>>>>>> 9e8f7616
 
     Parameters
     ----------
     technology_list : list of :class:`osier.Technology`
         The list of :class:`Technology` objects to dispatch -- i.e. decide
         how much energy each technology should produce.
-<<<<<<< HEAD
-    net_demand : list, :class:`numpy.ndarray`, :class:`unyt.array.unyt_array`, :class:`pandas.DataFrame`.
-=======
     net_demand : list, :class:`numpy.ndarray`, :class:`unyt.array.unyt_array`, :class:`pandas.DataFrame`
->>>>>>> 9e8f7616
         The remaining energy demand to be fulfilled by the technologies in
         :attr:`technology_list`. The `values` of an object passed as
         `net_demand` are used to create a supply constraint. See
@@ -113,11 +85,7 @@
         >>> time_delta = 30*days
 
         would both work.
-<<<<<<< HEAD
-    power_units : str, :class:`unyt.unyt_quantity`, float, int
-=======
     power_units : str, :class:`unyt.unit_object`
->>>>>>> 9e8f7616
         Specifies the units for the power demand. The default is :attr:`MW`.
         Can be overridden by specifying a unit with the value.
     solver : str
@@ -138,18 +106,14 @@
     model : :class:`pyomo.environ.ConcreteModel`
         The :mod:`pyomo` model class that converts python code into a
         set of linear equations.
-<<<<<<< HEAD
-=======
     objective : float
         The result of the model's objective function. Only instantiated
         after :meth:`DispatchModel.solve()` is called.
->>>>>>> 9e8f7616
     n_timesteps : int
         The number of timesteps in the model.
     upper_bound : float
         The upper bound for all decision variables. Chosen to be equal
         to the maximum capacity of all technologies in :attr:`tech_set`.
-<<<<<<< HEAD
     storage_upper_bound : float
         The upper bound for storage decision variables.
     penalty : float
@@ -157,7 +121,6 @@
         simultaneous charging and discharging. Users may need to tune
         this parameter. Default is 1.0.
 
-=======
     model_initialized : boolean
         Indicates whether :attr:`DispatchModel.model` has been populated
         with equations yet. This is set to ``True`` after
@@ -185,7 +148,6 @@
         ramping technology.
     ramping_techs : list
         The subset of :attr:`tech_set` containing ramping technologies.
->>>>>>> 9e8f7616
 
     Notes
     -----
@@ -196,16 +158,14 @@
     2. The default value for :attr:`time_delta` in :attr:`__init__` is
     `None`. This is replaced by a setter method in :class:`Dispatch`.
 
-<<<<<<< HEAD
     3. This formulation uses a :attr:`penalty` parameter  to prevent unphysical
     behavior because it preserves the problem's linearity. Some formulations 
     may use a binary variable to prevent simultaneous charging and discharing.
     However, this changes the problem to a mixed-integer linear program which
     requires a more sophisticated solver such as ``gurobi``.
-=======
-    3. :meth:`_write_model_equations` may be called before :meth:`solve` if
+
+    4. :meth:`_write_model_equations` may be called before :meth:`solve` if
     users wish to add their own constraints or parameters to the problem.
->>>>>>> 9e8f7616
     """
 
     def __init__(self,
@@ -269,67 +229,18 @@
             else:
                 self._time_delta = 1 * hr
 
-
-        self.technology_list = synchronize_units(technology_list, 
-                                                unit_power=power_units, 
-                                                unit_time=self.time_delta.units)
-
-    @property
-    def time_delta(self):
-        return self._time_delta
-
-    @time_delta.setter
-    def time_delta(self, value):
-        if value:
-            valid_quantity = _validate_quantity(value, dimension='time')
-            self._time_delta = valid_quantity
-        else:
-            if isinstance(self.net_demand, pd.DataFrame):
-                try:
-                    freq_list = list(self.net_demand.index.inferred_freq)
-                    freq_key = freq_list[-1]
-                    try:
-                        value = float(freq_list[0])
-                    except ValueError:
-                        warnings.warn((f"Could not convert value "
-                                       f"{freq_list[0]} to float. "
-                                       "Setting to 1.0."),
-                                      UserWarning)
-                        value = 1.0
-                    self._time_delta = _validate_quantity(
-                        f"{value} {_freq_opts[freq_key]}", dimension='time')
-                except KeyError:
-                    warnings.warn(
-                        (f"Could not infer time delta with freq {freq_key} "
-                         "from pandas dataframe. Setting delta to 1 hour."),
-                        UserWarning)
-                    self._time_delta = 1 * hr
-            else:
-                self._time_delta = 1 * hr
-
     @property
     def power_units(self):
-<<<<<<< HEAD
-        return self._demand_units
-    
-=======
         return self._power_units
 
->>>>>>> 9e8f7616
     @power_units.setter
     def power_units(self, value):
         if value:
             valid_quantity = _validate_unit(value, dimension='power')
-<<<<<<< HEAD
-            self._demand_units = valid_quantity
-        else:
-            warnings.warn(f"Could not infer demand units. Unit set to MW.")
-=======
             self._power_units = valid_quantity
         else:
             warnings.warn(f"Could not infer power units. Unit set to MW.")
             self._power_units = MW
->>>>>>> 9e8f7616
 
     @property
     def n_timesteps(self):
@@ -367,36 +278,6 @@
         return dict(zip(self.indices, v_costs))
 
     @property
-<<<<<<< HEAD
-    def storage_techs(self):
-        return [t.technology_name
-                for t in self.technology_list
-                if hasattr(t, "storage_capacity")]
-
-    @property
-    def storage_upper_bound(self):
-        caps = unyt_array([t.storage_capacity
-                           for t in self.technology_list
-                           if hasattr(t, "storage_capacity")])
-        return caps.max().to_value()
-
-    @property
-    def max_storage_params(self):
-        storage_dict = {t.technology_name: t.storage_capacity.to_value()
-                        for t in self.technology_list
-                        if hasattr(t, "storage_capacity")}
-        return storage_dict
-
-    @property
-    def initial_storage_params(self):
-        storage_dict = {t.technology_name: t.initial_storage.to_value()
-                        for t in self.technology_list
-                        if hasattr(t, "initial_storage")}
-        return storage_dict
-
-    @property
-=======
->>>>>>> 9e8f7616
     def ramping_techs(self):
         return [t.technology_name
                 for t in self.technology_list
@@ -426,33 +307,20 @@
         return caps.max().to_value()
 
     def _create_model_indices(self):
-<<<<<<< HEAD
-        self.model.U = pe.Set(initialize=self.tech_set, ordered=True)
-        self.model.T = pe.Set(initialize=self.time_set, ordered=True)
-        if len(self.ramping_techs) > 0:
-            self.model.R = pe.Set(initialize=self.ramping_techs,
-                                  ordered=True,
-                                  within=self.model.U)
-        if len(self.storage_techs) > 0:
-            self.model.StorageTech = pe.Set(initialize=self.storage_techs,
-                                  ordered=True,
-                                  within=self.model.U)
-
-    def _create_demand_param(self):
-        self.model.D = pe.Param(self.model.T, initialize=dict(
-            zip(self.model.T, np.array(self.net_demand))))
-=======
         self.model.Generators = pe.Set(initialize=self.tech_set, ordered=True)
         self.model.Time = pe.Set(initialize=self.time_set, ordered=True)
         if len(self.ramping_techs) > 0:
             self.model.RampingTechs = pe.Set(initialize=self.ramping_techs,
                                   ordered=True,
                                   within=self.model.Generators)
+        if len(self.storage_techs) > 0:
+            self.model.StorageTech = pe.Set(initialize=self.storage_techs,
+                                  ordered=True,
+                                  within=self.model.Generators)
 
     def _create_demand_param(self):
         self.model.Demand = pe.Param(self.model.Time, initialize=dict(
             zip(self.model.Time, np.array(self.net_demand))))
->>>>>>> 9e8f7616
 
     def _create_cost_param(self):
         self.model.VariableCost = pe.Param(
@@ -462,10 +330,9 @@
 
     def _create_ramping_params(self):
         self.model.ramp_up = pe.Param(
-<<<<<<< HEAD
-            self.model.R, initialize=self.ramp_up_params)
+            self.model.RampingTechs, initialize=self.ramp_up_params)
         self.model.ramp_down = pe.Param(
-            self.model.R, initialize=self.ramp_down_params)
+            self.model.RampingTechs, initialize=self.ramp_down_params)
 
     def _create_max_storage_params(self):
         self.model.storage_capacity = pe.Param(
@@ -478,97 +345,60 @@
         )
 
     def _create_model_variables(self):
-        self.model.x = pe.Var(self.model.U, self.model.T,
-=======
-            self.model.RampingTechs, initialize=self.ramp_up_params)
-        self.model.ramp_down = pe.Param(
-            self.model.RampingTechs, initialize=self.ramp_down_params)
-
-    def _create_model_variables(self):
         self.model.x = pe.Var(self.model.Generators, self.model.Time,
->>>>>>> 9e8f7616
                               domain=pe.NonNegativeReals,
                               bounds=(self.lower_bound, self.upper_bound))
 
         if len(self.storage_techs) > 0:
-            self.model.storage_level = pe.Var(self.model.StorageTech, self.model.T,
+            self.model.storage_level = pe.Var(self.model.StorageTech, self.model.Time,
                                               domain=pe.NonNegativeReals,
                                               bounds=(self.lower_bound,
                                                       self.storage_upper_bound)
                                               )
-            self.model.charge = pe.Var(self.model.StorageTech, self.model.T,
+            self.model.charge = pe.Var(self.model.StorageTech, self.model.Time,
                                        domain=pe.NonNegativeReals,
                                        bounds=(self.lower_bound,
                                                self.upper_bound))
 
     def _objective_function(self):
-<<<<<<< HEAD
-        expr = sum(self.model.C[u, t] * self.model.x[u, t]
-                   for u in self.model.U for t in self.model.T)
+        expr = sum(self.model.VariableCost[g, t] * self.model.x[g, t]
+                   for g in self.model.Generators for t in self.model.Time)
         if len(self.storage_techs) > 0:
             expr += sum(self.model.x[s,t] + self.model.charge[s,t]
-                        for s in self.model.StorageTech for t in self.model.T) * self.penalty
-=======
-        expr = sum(self.model.VariableCost[g, t] * self.model.x[g, t]
-                   for g in self.model.Generators for t in self.model.Time)
->>>>>>> 9e8f7616
+                        for s in self.model.StorageTech for t in self.model.Time) * self.penalty
         self.model.objective = pe.Objective(sense=pe.minimize, expr=expr)
 
     def _supply_constraints(self):
         self.model.oversupply = pe.ConstraintList()
         self.model.undersupply = pe.ConstraintList()
-<<<<<<< HEAD
-        for t in self.model.T:
-            generation = sum(self.model.x[u, t] for u in self.model.U)
+        for t in self.model.Time:
+            generation = sum(self.model.x[g, t] for g in self.model.Generators)
             if len(self.storage_techs) > 0:
                 generation -= sum(self.model.charge[s, t] for s in self.model.StorageTech)
-            over_demand = self.model.D[t] * (1 + self.oversupply)
-            under_demand = self.model.D[t] * (1 - self.undersupply)
-=======
-        for t in self.model.Time:
-            generation = sum(self.model.x[g, t] for g in self.model.Generators)
             over_demand = self.model.Demand[t] * (1 + self.oversupply)
             under_demand = self.model.Demand[t] * (1 - self.undersupply)
->>>>>>> 9e8f7616
             self.model.oversupply.add(generation <= over_demand)
             self.model.undersupply.add(generation >= under_demand)
 
     def _generation_constraint(self):
         self.model.gen_limit = pe.ConstraintList()
-<<<<<<< HEAD
-        for u in self.model.U:
-            unit_capacity = (self.capacity_dict[u]*self.time_delta).to_value()
-
-            for t in self.model.T:
-                unit_generation = self.model.x[u, t]
-=======
         for g in self.model.Generators:
             unit_capacity = (self.capacity_dict[g] * self.time_delta).to_value()
 
             for t in self.model.Time:
                 unit_generation = self.model.x[g, t]
->>>>>>> 9e8f7616
                 self.model.gen_limit.add(unit_generation <= unit_capacity)
 
     def _ramping_constraints(self):
         self.model.ramp_up_limit = pe.ConstraintList()
         self.model.ramp_down_limit = pe.ConstraintList()
 
-<<<<<<< HEAD
-        for r in self.model.R:
-            ramp_up = self.model.ramp_up[r]
-            ramp_down = self.model.ramp_down[r]
-            for t in self.model.T:
-                if t != self.model.T.first():
-                    t_prev = self.model.T.prev(t)
-=======
         for r in self.model.RampingTechs:
             ramp_up = self.model.ramp_up[r]
             ramp_down = self.model.ramp_down[r]
             for t in self.model.Time:
                 if t != self.model.Time.first():
                     t_prev = self.model.Time.prev(t)
->>>>>>> 9e8f7616
                     previous_gen = self.model.x[r, t_prev]
                     current_gen = self.model.x[r, t]
                     delta_power = (current_gen - previous_gen) / \
@@ -576,7 +406,6 @@
                     self.model.ramp_up_limit.add(delta_power <= ramp_up)
                     self.model.ramp_down_limit.add(delta_power >= -ramp_down)
 
-<<<<<<< HEAD
     def _storage_constraints(self):
         self.model.discharge_limit = pe.ConstraintList()
         self.model.charge_limit = pe.ConstraintList()
@@ -617,8 +446,6 @@
                 self.model.storage_limit.add(
                     self.model.storage_level[s, t] <= storage_cap)
 
-=======
->>>>>>> 9e8f7616
     def _write_model_equations(self):
 
         self._create_model_indices()
@@ -631,16 +458,12 @@
         if len(self.ramping_techs) > 0:
             self._create_ramping_params()
             self._ramping_constraints()
-<<<<<<< HEAD
-        if len(self.storage_techs) > 0:
-            self._create_init_storage_params()
-            self._create_max_storage_params()
-            self._storage_constraints()
+        self.model_initialized = True
 
     def _format_results(self):
-        df = pd.DataFrame(index=self.model.T)
-        for u in self.model.U:
-            df[u] = [self.model.x[u, t].value for t in self.model.T]
+        df = pd.DataFrame(index=self.model.Time)
+        for g in self.model.Generators:
+            df[g] = [self.model.x[g, t].value for t in self.model.Time]
 
 
         if len(self.storage_techs) > 0:
@@ -649,24 +472,6 @@
                                      for t in self.model.T]
                 df[f"{s}_level"] = [self.model.storage_level[s, t].value
                                     for t in self.model.T]
-        return df
-
-    def solve(self):
-        self._write_model_equations()
-        solver = po.SolverFactory(self.solver)
-        results = solver.solve(self.model, tee=True)
-        try:
-            self.objective = self.model.objective()
-        except ValueError:
-            warnings.warn("Infeasible solution. Objective set to 1e40.")
-            self.objective = 1e40
-=======
-        self.model_initialized = True
-
-    def _format_results(self):
-        df = pd.DataFrame(index=self.model.Time)
-        for g in self.model.Generators:
-            df[g] = [self.model.x[g, t].value for t in self.model.Time]
         return df
 
     def solve(self, solver=None):
@@ -697,5 +502,4 @@
                 f"Infeasible or no solution. Objective set to {LARGE_NUMBER}")
             self.objective = LARGE_NUMBER
 
->>>>>>> 9e8f7616
         self.results = self._format_results()