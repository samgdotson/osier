import numpy as np
import pandas as pd
from copy import deepcopy
import dill
import unyt as u
from unyt import unyt_array
import functools
import time

from osier import DispatchModel

from pymoo.core.problem import ElementwiseProblem

LARGE_NUMBER = 1e20


class CapacityExpansion(ElementwiseProblem):
    """
    The :class:`CapacityExpansion` class inherits from the
    :class:`pymoo.core.problem.ElementwiseProblem` class. This problem
    determines the technology mix that _minimizes_ the provided objectives.

    Parameters
    ----------
    technology_list : list of :class:`osier.Technology` objects
        Defines the technologies used in the model and the number of decision
        variables.
    demand : :class:`numpy.ndarray`
        The demand curve that needs to be met by the technology mix.
    objectives : list of str or functions
        Specifies the number and type of objectives. A list of strings must
        correspond to preset objective functions. Users may optionally write
        their own functions and pass them to `osier` as items in the list.
    constraints : dictionary of string : float or function : float
        Specifies the number and type of constraints. String key names must
        correspond to preset constraints functions. Users may optionally write
        their own functions and pass them to `osier` as keys in the list. The
        values must be numerical and represent the value that the function
        should not exceed. See notes for more information about constraints.
    prm : Optional, float
        The "planning reserve margin" (`prm`) specifies the amount of excess
        capacity needed to meet reliability standards. See
        :attr:`capacity_requirement`. Default is 0.0.
    solar : Optional, :class:`numpy.ndarray`
        The curve that defines the solar power provided at each time step.
        Automatically normalized with the infinity norm (i.e. divided by the
        maximum value).
    wind : Optional, :class:`numpy.ndarray`
        The curve that defines the wind power provided at each time step.
        Automatically normalized with the infinity norm (i.e. divided by the
        maximum value).
    power_units : str, :class:`unyt.unit_object`
        Specifies the units for the power demand. The default is :attr:`MW`. Can
        be overridden by specifying a unit with the value.
    penalty : Optional, float
        The penalty for infeasible solutions. If a particular set produces an
        infeasible solution for the :class:`osier.DispatchModel`, the
        corresponding objectives take on this value.
    curtailment : boolean
        Indicates if the model should enable a curtailment option.
    allow_blackout : boolean
        If True, a "reliability" technology is added to the dispatch model that
        will fulfill the mismatch in supply and demand. This reliability
        technology has a variable cost of 1e4 $/MWh. The value must be higher
        than the variable cost of any other technology to prevent a pathological
        preference for blackouts. Default is False.
    verbosity : Optional, int
        Sets the logging level for the simulation. Accepts `logging.LEVEL` or
        integer where LEVEL is {10:DEBUG, 20:INFO, 30:WARNING, 40:ERROR,
        50:CRITICAL}.
    solver : str
        Indicates which solver to use. May require separate installation.
        Accepts: ['cplex', 'cbc', 'glpk']. Other solvers will be added in the
        future.

    Notes
    -----
    **Constraints**:

    `Pymoo` constraints are not strict in the sense that `Pymoo` prefers
    feasibility over respecting constraints. However, all `Pymoo` algorithms
    will minimize the "constraint violation (CV)."
    """

    def __init__(self,
                 technology_list,
                 demand,
                 objectives,
                 constraints={},
                 solar=None,
                 wind=None,
                 prm=0.0,
                 lower_bound=0.0,
                 upper_bound=1.0,
                 penalty=LARGE_NUMBER,
                 power_units=u.MW,
                 curtailment=True,
                 allow_blackout=False,
                 verbosity=50,
<<<<<<< HEAD
                 solver='cplex',
=======
                 solver='cbc',
>>>>>>> 54317357
                 **kwargs):
        self.technology_list = deepcopy(technology_list)
        self.demand = demand
        self.prm = prm

        self.objectives = objectives
        self.constraints = constraints
        self.penalty = penalty
        self.curtailment = curtailment
        self.allow_blackout = allow_blackout
        self.verbosity = verbosity
        self.solver = solver

        if isinstance(demand, unyt_array):
            self.power_units = demand.units
        else:
            self.power_units = power_units

        self.max_demand = float(demand.max()) * self.power_units
        self.capacity_requirement = self.max_demand * (1 + self.prm)

        if solar is not None:
            self.solar_ts = solar / solar.max()
        else:
            self.solar_ts = np.zeros(len(self.demand))
        if wind is not None:
            self.wind_ts = wind / wind.max()
        else:
            self.wind_ts = np.zeros(len(self.demand))

        super().__init__(n_var=len(self.technology_list),
                         n_obj=len(self.objectives),
                         n_constr=len(self.constraints),
                         xl=lower_bound,
                         xu=upper_bound,
                         **kwargs)

    def print_problem_formulation(self):
        """
        Prints the problem formulation.
        """

        print("===========================")
        print("CapacityExpansion Problem")
        print("===========================")
        print("Technologies:\n")
        print("Technology Name | Capacity \n")
        for t in self.technology_list:
            print(t)

        print("\nElectricity Demand:\n")
        print(self.demand)

        return

    @property
    def capacity_credit(self):
        return np.array([t.capacity_credit for t in self.technology_list])

    @property
    def dispatchable_techs(self):
        return [t for t in self.technology_list if t.dispatchable]

    def _evaluate(self, x, out, *args, **kwargs):
        capacities = self.capacity_requirement * x
        solar_capacity = 0
        wind_capacity = 0
        firm_capacity = 0
        for capacity, tech in zip(capacities, self.technology_list):
            tech.capacity = capacity
            if tech.renewable:
                if tech.fuel_type == 'solar':
                    solar_capacity += capacity
                elif tech.fuel_type == 'wind':
                    wind_capacity += capacity
            elif ((tech.dispatchable) and (tech.technology_name != 'Battery')):
                firm_capacity += capacity

        solar_gen = self.solar_ts * solar_capacity
        wind_gen = self.wind_ts * wind_capacity

        renewable_df = pd.DataFrame({'SolarPanel': solar_gen,
                                     'WindTurbine': wind_gen})

        net_demand = self.demand \
            - wind_gen \
            - solar_gen

        model = DispatchModel(technology_list=self.dispatchable_techs,
                              net_demand=net_demand,
                              power_units=self.power_units,
                              curtailment=self.curtailment,
                              allow_blackout=self.allow_blackout,
                              solver=self.solver,
                              verbosity=self.verbosity)
        model.solve()

        if model.results is not None:

            model.results = pd.concat([model.results, renewable_df], axis=1)

            out_obj = []
            for obj_func in self.objectives:
                out_obj.append(obj_func(technology_list=self.technology_list,
                                        solved_dispatch_model=model))

            if self.n_constr > 0:
                out_constr = []
                for constr_func, val in self.constraints.items():
                    out_constr.append(
                        constr_func(
                            technology_list=self.technology_list,
                            solved_dispatch_model=model) - val)

        else:
            out_obj = np.ones(self.n_obj) * self.penalty
            if self.n_constr > 0:
                out_constr = np.ones(self.n_constr) * self.penalty

        out["F"] = out_obj

        if self.n_constr > 0:
            out["G"] = out_constr<|MERGE_RESOLUTION|>--- conflicted
+++ resolved
@@ -97,11 +97,7 @@
                  curtailment=True,
                  allow_blackout=False,
                  verbosity=50,
-<<<<<<< HEAD
-                 solver='cplex',
-=======
                  solver='cbc',
->>>>>>> 54317357
                  **kwargs):
         self.technology_list = deepcopy(technology_list)
         self.demand = demand
