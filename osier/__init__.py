import unyt as u
from unyt import kg

try:
    u.define_unit("megatonnes", 1e9*kg)
except RuntimeError as e:
    print(e)
    u.unit_registry.default_unit_registry.remove("megatonnes")
    u.define_unit("megatonnes", 1e9*kg)


from .technology import *
from .models.dispatch import *
from .models.capacity_expansion import *
<<<<<<< HEAD
from .models.deap_runner import *
=======
from .models.model import *
>>>>>>> f34f3b26
from .utils import *
from .equations import *

from .tech_library import *<|MERGE_RESOLUTION|>--- conflicted
+++ resolved
@@ -12,11 +12,8 @@
 from .technology import *
 from .models.dispatch import *
 from .models.capacity_expansion import *
-<<<<<<< HEAD
 from .models.deap_runner import *
-=======
 from .models.model import *
->>>>>>> f34f3b26
 from .utils import *
 from .equations import *
 
